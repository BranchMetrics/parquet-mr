--- conflicted
+++ resolved
@@ -26,10 +26,6 @@
 import redelm.column.ColumnWriter;
 import redelm.column.ColumnsStore;
 import redelm.schema.PrimitiveType.Primitive;
-<<<<<<< HEAD
-
-=======
->>>>>>> 11b8190d
 
 public class MemColumnsStore extends ColumnsStore {
 
@@ -95,14 +91,6 @@
     return columns.values();
   }
 
-<<<<<<< HEAD
-  public void setColumn(String[] path, Primitive primitive, byte[] data, int recordCount) {
-    ColumnDescriptor descriptor = new ColumnDescriptor(path, primitive);
-    MemColumn col = getColumn(descriptor);
-    col.set(data, recordCount);
-    columns.put(descriptor, col);
-
-=======
   public void setForRead(
       String[] path, Primitive primitive,
       int recordCount,
@@ -111,20 +99,10 @@
     MemColumn col = getColumn(descriptor);
     col.setForRead(recordCount, repetitionLevels, definitionLevel, data);
     columns.put(descriptor, col);
->>>>>>> 11b8190d
   }
 
   public boolean isFullyConsumed() {
     for (MemColumn c : columns.values()) {
-<<<<<<< HEAD
-      if (c.isFullyConsumed()) {
-        return true;
-      }
-
-    }
-    return false;
-  }
-=======
       if (c.getColumnReader().isFullyConsumed()) {
         return true;
       }
@@ -137,5 +115,4 @@
       c.flip();
     }
   }
->>>>>>> 11b8190d
 }