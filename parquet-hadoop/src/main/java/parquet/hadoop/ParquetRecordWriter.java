/**
 * Copyright 2012 Twitter, Inc.
 *
 * Licensed under the Apache License, Version 2.0 (the "License");
 * you may not use this file except in compliance with the License.
 * You may obtain a copy of the License at
 *
 * http://www.apache.org/licenses/LICENSE-2.0
 *
 * Unless required by applicable law or agreed to in writing, software
 * distributed under the License is distributed on an "AS IS" BASIS,
 * WITHOUT WARRANTIES OR CONDITIONS OF ANY KIND, either express or implied.
 * See the License for the specific language governing permissions and
 * limitations under the License.
 */
package parquet.hadoop;

import static java.lang.Math.max;
import static java.lang.Math.min;

import java.io.IOException;
import java.util.Map;


import org.apache.hadoop.mapreduce.RecordWriter;
import org.apache.hadoop.mapreduce.TaskAttemptContext;

import parquet.Log;
import parquet.column.impl.ColumnWriteStoreImpl;
import parquet.hadoop.CodecFactory.BytesCompressor;
import parquet.hadoop.api.WriteSupport;
import parquet.io.ColumnIOFactory;
import parquet.io.MessageColumnIO;
import parquet.schema.MessageType;

/**
 * Writes records to a Parquet file
 *
 * @see ParquetOutputFormat
 *
 * @author Julien Le Dem
 *
 * @param <T> the type of the materialized records
 */
public class ParquetRecordWriter<T> extends RecordWriter<Void, T> {
  private static final Log LOG = Log.getLog(ParquetRecordWriter.class);

  private static final int MINIMUM_BUFFER_SIZE = 64 * 1024;

  private final ParquetFileWriter w;
  private final WriteSupport<T> writeSupport;
  private final MessageType schema;
  private final Map<String, String> extraMetaData;
  private final int blockSize;
  private final int pageSize;
  private final BytesCompressor compressor;
  private final boolean enableDictionary;

  private long recordCount = 0;
  private long recordCountForNextMemCheck = 100;

  private ColumnWriteStoreImpl store;
  private ColumnChunkPageWriteStore pageStore;



  /**
   *
   * @param w the file to write to
   * @param writeSupport the class to convert incoming records
   * @param schema the schema of the records
   * @param extraMetaData extra meta data to write in the footer of the file
   * @param blockSize the size of a block in the file (this will be approximate)
   * @param codec the codec used to compress
   */
  public ParquetRecordWriter(ParquetFileWriter w, WriteSupport<T> writeSupport, MessageType schema,  Map<String, String> extraMetaData, int blockSize, int pageSize, BytesCompressor compressor, boolean enableDictionary) {
    if (writeSupport == null) {
      throw new NullPointerException("writeSupport");
    }
    this.w = w;
    this.writeSupport = writeSupport;
    this.schema = schema;
    this.extraMetaData = extraMetaData;
    this.blockSize = blockSize;
    this.pageSize = pageSize;
    this.compressor = compressor;
    this.enableDictionary = enableDictionary;
    initStore();
  }

  private void initStore() {
<<<<<<< HEAD
    pageStore = new ColumnChunkPageWriteStore(compressor, schema);
    store = new ColumnWriteStoreImpl(pageStore, pageSize, enableDictionary);
=======
    // we don't want this number to be too small
    // ideally we divide the block equally across the columns
    // it is unlikely all columns are going to be the same size.
    int initialBlockBufferSize = max(MINIMUM_BUFFER_SIZE, blockSize / schema.getColumns().size() / 5);
    pageStore = new ColumnChunkPageWriteStore(compressor, schema, initialBlockBufferSize);
    // we don't want this number to be too small either
    // ideally, slightly bigger than the page size, but not bigger than the block buffer
    int initialPageBufferSize = max(MINIMUM_BUFFER_SIZE, min(pageSize + pageSize / 10, initialBlockBufferSize));
    store = new ColumnWriteStoreImpl(pageStore, pageSize, initialPageBufferSize);
>>>>>>> 427137de
    MessageColumnIO columnIO = new ColumnIOFactory().getColumnIO(schema);
    writeSupport.prepareForWrite(columnIO.getRecordWriter(store));
  }

  /**
   * {@inheritDoc}
   */
  @Override
  public void close(TaskAttemptContext taskAttemptContext) throws IOException,
  InterruptedException {
    flushStore();
    w.end(extraMetaData);
  }

  /**
   * {@inheritDoc}
   */
  @Override
  public void write(Void key, T value) throws IOException, InterruptedException {
    writeSupport.write(value);
    ++ recordCount;
    checkBlockSizeReached();
  }

  private void checkBlockSizeReached() throws IOException {
    if (recordCount >= recordCountForNextMemCheck) { // checking the memory size is relatively expensive, so let's not do it for every record.
      long memSize = store.memSize();
      if (memSize > blockSize) {
        LOG.info("mem size " + memSize + " > " + blockSize + ": flushing " + recordCount + " records to disk.");
        flushStore();
        initStore();
        recordCountForNextMemCheck = Math.max(100, recordCount / 2);
      } else {
        float recordSize = (float) memSize / recordCount;
        recordCountForNextMemCheck = Math.max(100, (recordCount + (long)(blockSize / recordSize)) / 2); // will check halfway
        LOG.debug("Checked mem at " + recordCount + " will check again at: " + recordCountForNextMemCheck);
      }
    }
  }

  private void flushStore()
      throws IOException {
    LOG.info("Flushing mem store to file. allocated memory: " + store.allocatedSize());
    w.startBlock(recordCount);
    store.flush();
    pageStore.flushToFileWriter(w);
    recordCount = 0;
    w.endBlock();
    store = null;
    pageStore = null;
  }
}<|MERGE_RESOLUTION|>--- conflicted
+++ resolved
@@ -89,10 +89,6 @@
   }
 
   private void initStore() {
-<<<<<<< HEAD
-    pageStore = new ColumnChunkPageWriteStore(compressor, schema);
-    store = new ColumnWriteStoreImpl(pageStore, pageSize, enableDictionary);
-=======
     // we don't want this number to be too small
     // ideally we divide the block equally across the columns
     // it is unlikely all columns are going to be the same size.
@@ -101,8 +97,7 @@
     // we don't want this number to be too small either
     // ideally, slightly bigger than the page size, but not bigger than the block buffer
     int initialPageBufferSize = max(MINIMUM_BUFFER_SIZE, min(pageSize + pageSize / 10, initialBlockBufferSize));
-    store = new ColumnWriteStoreImpl(pageStore, pageSize, initialPageBufferSize);
->>>>>>> 427137de
+    store = new ColumnWriteStoreImpl(pageStore, pageSize, initialPageBufferSize, enableDictionary);
     MessageColumnIO columnIO = new ColumnIOFactory().getColumnIO(schema);
     writeSupport.prepareForWrite(columnIO.getRecordWriter(store));
   }
