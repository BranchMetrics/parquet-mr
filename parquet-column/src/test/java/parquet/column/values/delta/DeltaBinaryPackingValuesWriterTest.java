/**
 * Copyright 2012 Twitter, Inc.
 *
 * Licensed under the Apache License, Version 2.0 (the "License");
 * you may not use this file except in compliance with the License.
 * You may obtain a copy of the License at
 *
 * http://www.apache.org/licenses/LICENSE-2.0
 *
 * Unless required by applicable law or agreed to in writing, software
 * distributed under the License is distributed on an "AS IS" BASIS,
 * WITHOUT WARRANTIES OR CONDITIONS OF ANY KIND, either express or implied.
 * See the License for the specific language governing permissions and
 * limitations under the License.
 */
package parquet.column.values.delta;

import static junit.framework.Assert.assertTrue;
import static org.junit.Assert.assertEquals;

import java.io.IOException;
import java.util.Random;

import org.junit.Before;
import org.junit.Test;

import parquet.bytes.BytesInput;
import parquet.column.values.ValuesReader;
import parquet.column.values.ValuesWriter;
<<<<<<< HEAD
=======
import parquet.column.values.rle.RunLengthBitPackingHybridValuesWriter;
>>>>>>> 05f1145e
import parquet.io.ParquetDecodingException;

public class DeltaBinaryPackingValuesWriterTest {
  DeltaBinaryPackingValuesReader reader;
  private int blockSize;
  private int miniBlockNum;
  private ValuesWriter writer;
  private Random random;

  @Before
  public void setUp() {
    blockSize = 128;
    miniBlockNum = 4;
    writer = new DeltaBinaryPackingValuesWriter(blockSize, miniBlockNum, 100);
    random = new Random();
  }

  @Test(expected = IllegalArgumentException.class)
  public void miniBlockSizeShouldBeMultipleOf8() {
    new DeltaBinaryPackingValuesWriter(1281, 4, 100);
  }

  /* When data size is multiple of Block*/
  @Test
  public void shouldWriteWhenDataIsAlignedWithBlock() throws IOException {
    int[] data = new int[5 * blockSize];
    for (int i = 0; i < blockSize * 5; i++) {
      data[i] = random.nextInt();
    }
    shouldWriteAndRead(data);
  }

  @Test
  public void shouldWriteAndReadWhenBlockIsNotFullyWritten() throws IOException {
    int[] data = new int[blockSize - 3];
    for (int i = 0; i < data.length; i++) {
      data[i] = random.nextInt();
    }
    shouldWriteAndRead(data);
  }

  @Test
  public void shouldWriteAndReadWhenAMiniBlockIsNotFullyWritten() throws IOException {
    int miniBlockSize = blockSize / miniBlockNum;
    int[] data = new int[miniBlockSize - 3];
    for (int i = 0; i < data.length; i++) {
      data[i] = random.nextInt();
    }
    shouldWriteAndRead(data);
  }

  @Test
  public void shouldWriteNegativeDeltas() throws IOException {
    int[] data = new int[blockSize];
    for (int i = 0; i < data.length; i++) {
      data[i] = 10 - (i * 32 - random.nextInt(6));
    }
    shouldWriteAndRead(data);
  }

  @Test
  public void shouldWriteAndReadWhenDeltasAreSame() throws IOException {
    int[] data = new int[2 * blockSize];
    for (int i = 0; i < blockSize; i++) {
      data[i] = i * 32;
    }
    shouldWriteAndRead(data);
  }

  @Test
  public void shouldWriteAndReadWhenValuesAreSame() throws IOException {
    int[] data = new int[2 * blockSize];
    for (int i = 0; i < blockSize; i++) {
      data[i] = 3;
    }
    shouldWriteAndRead(data);
  }

  @Test
  public void shouldWriteWhenDeltaIs0ForEachBlock() throws IOException {
    int[] data = new int[5 * blockSize + 1];
    for (int i = 0; i < data.length; i++) {
      data[i] = (i - 1) / blockSize;
    }
    shouldWriteAndRead(data);
  }

  @Test
  public void shouldReadWriteWhenDataIsNotAlignedWithBlock() throws IOException {
    int[] data = new int[5 * blockSize + 3];
    for (int i = 0; i < data.length; i++) {
      data[i] = random.nextInt(20) - 10;
    }
    shouldWriteAndRead(data);
  }

  @Test
  public void shouldReadMaxMinValue() throws IOException {
    int[] data = new int[10];
    for (int i = 0; i < data.length; i++) {
      if(i%2==0) {
        data[i]=Integer.MIN_VALUE;
      }else {
        data[i]=Integer.MAX_VALUE;
      }
    }
    shouldWriteAndRead(data);
  }

  @Test
  public void shouldReturnCorrectOffsetAfterInitialization() throws IOException {
    int[] data = new int[2 * blockSize + 3];
    for (int i = 0; i < data.length; i++) {
      data[i] = i * 32;
    }
    writeData(data);

    reader = new DeltaBinaryPackingValuesReader();
    BytesInput bytes = writer.getBytes();
    byte[] valueContent = bytes.toByteArray();
    byte[] pageContent = new byte[valueContent.length * 10];
    int contentOffsetInPage = 33;
    System.arraycopy(valueContent, 0, pageContent, contentOffsetInPage, valueContent.length);

    //offset should be correct
<<<<<<< HEAD
    reader.initFromPage(100, pageContent, contentOffsetInPage);
    int offset= reader.getNextOffset();
    assertEquals(valueContent.length,offset);

    //should be able to read data correclty
=======
    int offset = reader.initFromPage(100, pageContent, contentOffsetInPage);
    assertEquals(valueContent.length + contentOffsetInPage, offset);
    //should be able to read data correctly
>>>>>>> 05f1145e
    for (int i : data) {
      assertEquals(i, reader.readInteger());
    }
  }

  @Test
  public void shouldThrowExceptionWhenReadMoreThanWritten() throws IOException {
    int[] data = new int[5 * blockSize + 1];
    for (int i = 0; i < data.length; i++) {
      data[i] = i * 32;
    }
    shouldWriteAndRead(data);
    try {
      reader.readInteger();
    } catch (ParquetDecodingException e) {
      assertEquals("no more value to read, total value count is " + data.length, e.getMessage());
    }

  }

  private void withRLE() {
    writer = new RunLengthBitPackingHybridValuesWriter(32, 100);
//    reader = new RunLengthBitPackingHybridValuesReader(32);
  }

  public void readingPerfTest() throws IOException {
    int round = 100;
    int[] data = new int[1000 * blockSize];
    for (int i = 0; i < data.length; i++) {
      data[i] = random.nextInt();
    }
//    writer=new RunLengthBitPackingHybridValuesWriter(32,100);
    for (int i = 0; i < data.length; i++) {
      writer.writeInteger(data[i]);
    }
    byte[] page = writer.getBytes().toByteArray();

    double avg = 0.0;
    ValuesReader reader;
    for (int i = 0; i < round; i++) {
//      System.out.print("<");
      long startTime = System.nanoTime();

//      reader = new RunLengthBitPackingHybridValuesReader(32);
      reader = new DeltaBinaryPackingValuesReader();

      reader.initFromPage(100, page, 0);

      for (int j = 0; j < data.length; j++) {
        reader.readInteger();
      }

      long endTime = System.nanoTime();
      long duration = endTime - startTime;
      avg += (double) duration / round;
    }
    System.out.println("average time is " + avg);

  }

  @Test
  public void writingPerfTest() throws IOException {
//    withRLE();
    int round = 1000;
    int warmup = 10000;
    int[] data = new int[1000 * blockSize];
    for (int i = 0; i < data.length; i++) {
      data[i] = random.nextInt(100) - 200;
    }


//    ValuesWriter writer=new RunLengthBitPackingHybridValuesWriter(32,100);
    double avg = 0.0;
    for (int i = 0; i < round + warmup; i++) {
//      System.out.print("<");
      writer.reset();
      long startTime = System.nanoTime();
      writeData(data);
      long endTime = System.nanoTime();
      long duration = endTime - startTime;

      if (i > warmup) {
        avg += (double) duration / round;
      }

//      System.out.println(">time consumed " + duration);
    }

    System.out.println("average time is " + avg);

  }

  @Test
  public void shouldSkip() throws IOException {
    int[] data = new int[5 * blockSize + 1];
    for (int i = 0; i < data.length; i++) {
      data[i] = i * 32;
    }
    writeData(data);
    reader = new DeltaBinaryPackingValuesReader();
    reader.initFromPage(100, writer.getBytes().toByteArray(), 0);
    for (int i = 0; i < data.length; i++) {
      if (i % 3 == 0) {
        reader.skip();
      } else {
        assertEquals(i * 32, reader.readInteger());
      }
    }
  }

  @Test
  public void shouldReset() throws IOException {
    shouldReadWriteWhenDataIsNotAlignedWithBlock();
    int[] data = new int[5 * blockSize];
    for (int i = 0; i < blockSize * 5; i++) {
      data[i] = i * 2;
    }
    writer.reset();
    shouldWriteAndRead(data);
  }

  @Test
  public void randomDataTest() throws IOException {
    int maxSize = 1000;
    int[] data = new int[maxSize];

    for (int round = 0; round < 100000; round++) {


      int size = random.nextInt(maxSize);

      for (int i = 0; i < size; i++) {
        data[i] = random.nextInt();
      }
      shouldReadAndWrite(data, size);
      writer.reset();
    }
  }

  private void shouldWriteAndRead(int[] data) throws IOException {
    shouldReadAndWrite(data, data.length);
  }

  private void shouldReadAndWrite(int[] data, int length) throws IOException {

    writeData(data, length);
    reader = new DeltaBinaryPackingValuesReader();
    byte[] page = writer.getBytes().toByteArray();
    int miniBlockSize = blockSize / miniBlockNum;

    double miniBlockFlushed = Math.ceil(((double) length - 1) / miniBlockSize);
    double blockFlushed = Math.ceil(((double) length - 1) / blockSize);
    double estimatedSize = 4 * 5 //blockHeader
            + 4 * miniBlockFlushed * miniBlockSize //data(aligned to miniBlock)
            + blockFlushed * miniBlockNum //bitWidth of mini blocks
            + (5.0 * blockFlushed);//min delta for each block
    assertTrue(estimatedSize >= page.length);
    double avg = (double) page.length / length;
//    System.out.println("avg length for integer is "+ avg);
    reader.initFromPage(100, page, 0);

    for (int i = 0; i < length; i++) {
      assertEquals(data[i], reader.readInteger());
    }
  }

  private void writeData(int[] data) {
    writeData(data, data.length);
  }

  private void writeData(int[] data, int length) {
    for (int i = 0; i < length; i++) {
      writer.writeInteger(data[i]);
    }
  }

}<|MERGE_RESOLUTION|>--- conflicted
+++ resolved
@@ -27,10 +27,7 @@
 import parquet.bytes.BytesInput;
 import parquet.column.values.ValuesReader;
 import parquet.column.values.ValuesWriter;
-<<<<<<< HEAD
-=======
 import parquet.column.values.rle.RunLengthBitPackingHybridValuesWriter;
->>>>>>> 05f1145e
 import parquet.io.ParquetDecodingException;
 
 public class DeltaBinaryPackingValuesWriterTest {
@@ -156,17 +153,11 @@
     System.arraycopy(valueContent, 0, pageContent, contentOffsetInPage, valueContent.length);
 
     //offset should be correct
-<<<<<<< HEAD
     reader.initFromPage(100, pageContent, contentOffsetInPage);
     int offset= reader.getNextOffset();
-    assertEquals(valueContent.length,offset);
+    assertEquals(valueContent.length + contentOffsetInPage, offset);
 
     //should be able to read data correclty
-=======
-    int offset = reader.initFromPage(100, pageContent, contentOffsetInPage);
-    assertEquals(valueContent.length + contentOffsetInPage, offset);
-    //should be able to read data correctly
->>>>>>> 05f1145e
     for (int i : data) {
       assertEquals(i, reader.readInteger());
     }
